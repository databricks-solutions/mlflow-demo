# MLflow 3 GenAI Demo

A comprehensive demonstration of **MLflow 3's GenAI capabilities** for observability and evaluating, monitoring, and improving GenAI application quality. This interactive demo showcases a sales email generation use case with end-to-end quality assessment workflows.

This interactive demo is deployed as a Databricks app in your Databricks workspace. There is a guided UI experience that's accompanied by Notebooks that show you how to do the end-to-end workflow of evaluating quality, iterating to improve quality, and monitoring quality in production.

**Learn more about MLflow 3:**

- Read the [blog post](https://www.databricks.com/blog/mlflow-30-unified-ai-experimentation-observability-and-governance)
- View our [website](https://www.managed-mlflow.com/genai)
- Get started via the [documentation](https://docs.databricks.com/aws/en/mlflow3/genai/)

![overview](https://i.imgur.com/MXhaayF.gif)

## Installing the demo

Choose your installation method:

### 🤖 Option A: Automated Setup (Recommended)

**Estimated time: 5 minutes user input + 15 minutes waiting for scripts to run**

The automated setup handles resource creation, configuration, and deployment for you using the Databricks Workspace SDK.

#### Prerequisites
- [ ] **Databricks workspace access** - [Create one here](https://signup.databricks.com/?destination_url=/ml/experiments-signup?source=TRY_MLFLOW&dbx_source=TRY_MLFLOW&signup_experience_step=EXPRESS&provider=MLFLOW&utm_source=email_demo_github) if needed
- [ ] **Databricks CLI (version >= 0.263.0) installed and authenticated** - Run `databricks auth login`
- [ ] **Install Python `>=3.10.16`**

#### Run Automated Setup

The `./auto-setup.sh` script will run all the steps outlined in the [Manual Setup](#-option-b-manual-setup) workflow.


- [ ] **1. Install the Databricks CLI**
  - Follow the [installation guide](https://docs.databricks.com/aws/en/dev-tools/cli/install)
<<<<<<< HEAD
  - **Verify installation**: Run `databricks --version` to confirm it's installed with version >= `0.263.0` (otherwise `brew upgrade databricks`)
- [ ] **Authenticate with your workspace**
  - Run `databricks auth login` and follow the prompts
  - Make sure a `DEFAULT` profile is created, otherwise create one and use this when prompted for the `DATABRICKS_CONFIG_PROFILE` environment variable in section 2
### ✅ Prerequisites Checkpoint

Before proceeding to Phase 2, verify you have:

- [ ] Access to a Databricks workspace
- [ ] A Databricks App created with name/directory noted
- [ ] An MLflow experiment and API credentials
- [ ] A Unity Catalog schema with proper permissions
- [ ] Databricks CLI installed and authenticated
- [ ] Verify that [uv](https://docs.astral.sh/uv/getting-started/installation/) was installed

---

## 🚀 Phase 2: Installation & Local Testing

> ⚠️ **STOP**: Only proceed if you've completed ALL items in Phase 1 above.

After cloning the repository (`git clone https://github.com/databricks-solutions/mlflow-demo.git
cd mlflow-demo`), run these commands in order from the project root directory:

### 2.1 Configure Environment Variables

```bash
./setup.sh
```

- This script will prompt you for all the information from Phase 1
- Have your app name, workspace directory, experiment ID, and schema name ready

**Verify that:**
- [ ] The `DATABRICKS_CONFIG_PROFILE` env variable is set to an existing profile on the `profiles` list (when you run `databricks auth profiles`) 
- [ ] Verify that `bun` was installed and sourced correctly (run command: `which bun`) - If installed and not sourced, run these commands:
```bash
export BUN_INSTALL="$HOME/.bun"
export PATH="$BUN_INSTALL/bin:$PATH"
```

### 2.2 Load Sample Data

```bash
./load_sample_data.sh
```

- Creates evaluation datasets in your MLflow experiment
- Loads sample customer data for the demo

### 2.3 Test Local Development Server

```bash
./watch.sh
```

- Starts both backend (port 8000) and frontend (port 3000) development servers
- Visit [http://localhost:3000](http://localhost:3000) to verify the demo works locally

- **Success criteria**:
- [ ] You should see the email generation interface and be able to generate emails

### ✅ Local Testing Checkpoint

Verify your local setup:

- [ ] Environment variables configured successfully
- [ ] Sample data loaded without errors
- [ ] Local server runs and demo interface loads
- [ ] Can generate emails locally (test the core functionality)

---

## 🌐 Phase 3: Deployment to Databricks Apps
=======
  - Verify installation: Run `databricks --version` to confirm it's installed
- [ ] **2. Authenticate with your workspace**
  - Run `databricks auth login` and follow the prompts
  - Configure a profile named `DEFAULT`
- [ ] **3. Clone repo and run setup script**

    ```bash
    git clone https://github.com/databricks-solutions/mlflow-demo.git
    cd mlflow-demo
    ./auto-setup.sh
    ```
>>>>>>> 884a2e91


### 🔧 Option B: Manual Setup

<<<<<<< HEAD
Your Databricks App needs specific permissions to access the the MLflow experiment and other resources that you have created in the first steps.

#### Get Your App's Service Principal

1. Go to your Databricks workspace → Compute → Apps
2. Find your app and click on it
3. Go to the **Authorization** tab
4. Copy the **service principal name** (required for next steps)

#### Grant Required Permissions

**MLflow Experiment Access:**

- [ ] Go to your MLflow experiment → Permissions tab
- [ ] Grant **CAN MANAGE** (or higher) to your app's **service principal name**
- [ ] This enables tracing and demo functionality

**Unity Catalog Schema Access:**

- [ ] Go to your Unity Catalog schema → Permissions tab
- [ ] Grant **ALL PERMISSIONS** to your app's **service principal name**
- [ ] Grant **MANAGE** to your app's **service principal name**
- [ ] ⚠️ **Important**: You need BOTH permissions - ALL does not include MANAGE
- [ ] This enables the prompt registry functionality

**Model Serving Endpoint Access:**

- [ ] Go the Databricks App
- [ ] Click on **Edit**
- [ ] Click **Next**
- [ ] Click **Add Resource** and choose **Serving Endpoint**
- [ ] Select your model serving endpoint (`databricks-claude-3-7-sonnet` unless you changed the model during the step above)
- [ ] Press **Save**
- [ ] This allows the app to call the LLM for email generation

### 3.2 Deploy the Application

```bash
./deploy.sh
```

**This script will:**

- Package your application code
- Upload it to your Databricks App
- Configure the necessary environment variables
- Start the app in your Databricks workspace

### 3.3 Verify Deployment

After deployment completes:

- [ ] Check that your app shows as **ACTIVE** in Databricks Apps
- [ ] Visit your app URL (provided in deploy script output)
- [ ] Test email generation functionality
- [ ] Verify that traces appear in your MLflow experiment

### ✅ Deployment Success

Your demo is now live! You should be able to:

- [ ] Access the app via the Databricks Apps URL
- [ ] Generate emails using the deployed application
- [ ] See traces and experiments in MLflow
- [ ] Use all demo features (prompt registry, evaluation, etc.)

---

## 🆘 Troubleshooting

**Permission Issues:**

- Verify your app's service principal has all required permissions
- Check that you're using the correct schema name in your environment config

**Local Development Issues:**

- Ensure all prerequisites are completed before running installation commands
- Check that your Databricks CLI is authenticated: `databricks auth login`
=======
**Estimated time: 10 minutes work + 10 minutes waiting for scripts to run**
>>>>>>> 884a2e91

For step-by-step manual installation instructions, see **[MANUAL_SETUP.md](MANUAL_SETUP.md)**.

The manual setup includes:
- Phase 1: Prerequisites setup (workspace, app creation, MLflow experiment, etc.)
- Phase 2: Local installation and testing
- Phase 3: Deployment and permission configuration

---

## MLflow 3 overview

MLflow 3.0 has been redesigned for the GenAI era. If your team is building GenAI-powered apps, this update makes it dramatically easier to evaluate, monitor, and improve them in production.

### Key capabilities

- **🔍 GenAI Observability at Scale:** Monitor & debug GenAI apps anywhere \- deployed on Databricks or ANY cloud \- with production-scale real-time tracing and enhanced UIs. [Link](https://docs.databricks.com/aws/en/mlflow3/genai/tracing/)
- 📊 **Revamped GenAI Evaluation:** Evaluate app quality using a brand-new SDK, simpler evaluation interface and a refreshed UI. [Link](https://docs.databricks.com/aws/en/mlflow3/genai/eval-monitor/)
- ⚙️ **Customizable Evaluation:** Tailor AI judges or custom metrics to your use case. [Link](https://docs.databricks.com/aws/en/mlflow3/genai/eval-monitor/custom-judge/)
- 👀 **Monitoring:** Schedule automatic quality evaluations (beta). [Link](https://docs.databricks.com/aws/en/mlflow3/genai/eval-monitor/run-scorer-in-prod)
- 🧪 **Leverage Production Logs to Improve Quality:** Turn real user traces into curated, versioned evaluation datasets to continuously improve app performance . [Link](https://docs.databricks.com/aws/en/mlflow3/genai/eval-monitor/build-eval-dataset)
- 📝 **Close the Loop with** **Feedback:** Capture end-user feedback from your app’s UI. [Link](https://docs.databricks.com/aws/en/mlflow3/genai/tracing/collect-user-feedback/)
- **👥 Domain Expert Labeling:** Send traces to human experts for ground truth or target output labeling. [Link](https://docs.databricks.com/aws/en/mlflow3/genai/human-feedback/expert-feedback/label-existing-traces)
- 📁 **Prompt Management:** Prompt Registry for versioning. [Link](https://docs.databricks.com/aws/en/mlflow3/genai/prompt-version-mgmt/prompt-registry/create-and-edit-prompts)
- 🧩 **App Version Tracking:** Link app versions to quality evaluations. [Link](https://docs.databricks.com/aws/en/mlflow3/genai/prompt-version-mgmt/version-tracking/track-application-versions-with-mlflow)<|MERGE_RESOLUTION|>--- conflicted
+++ resolved
@@ -34,82 +34,6 @@
 
 - [ ] **1. Install the Databricks CLI**
   - Follow the [installation guide](https://docs.databricks.com/aws/en/dev-tools/cli/install)
-<<<<<<< HEAD
-  - **Verify installation**: Run `databricks --version` to confirm it's installed with version >= `0.263.0` (otherwise `brew upgrade databricks`)
-- [ ] **Authenticate with your workspace**
-  - Run `databricks auth login` and follow the prompts
-  - Make sure a `DEFAULT` profile is created, otherwise create one and use this when prompted for the `DATABRICKS_CONFIG_PROFILE` environment variable in section 2
-### ✅ Prerequisites Checkpoint
-
-Before proceeding to Phase 2, verify you have:
-
-- [ ] Access to a Databricks workspace
-- [ ] A Databricks App created with name/directory noted
-- [ ] An MLflow experiment and API credentials
-- [ ] A Unity Catalog schema with proper permissions
-- [ ] Databricks CLI installed and authenticated
-- [ ] Verify that [uv](https://docs.astral.sh/uv/getting-started/installation/) was installed
-
----
-
-## 🚀 Phase 2: Installation & Local Testing
-
-> ⚠️ **STOP**: Only proceed if you've completed ALL items in Phase 1 above.
-
-After cloning the repository (`git clone https://github.com/databricks-solutions/mlflow-demo.git
-cd mlflow-demo`), run these commands in order from the project root directory:
-
-### 2.1 Configure Environment Variables
-
-```bash
-./setup.sh
-```
-
-- This script will prompt you for all the information from Phase 1
-- Have your app name, workspace directory, experiment ID, and schema name ready
-
-**Verify that:**
-- [ ] The `DATABRICKS_CONFIG_PROFILE` env variable is set to an existing profile on the `profiles` list (when you run `databricks auth profiles`) 
-- [ ] Verify that `bun` was installed and sourced correctly (run command: `which bun`) - If installed and not sourced, run these commands:
-```bash
-export BUN_INSTALL="$HOME/.bun"
-export PATH="$BUN_INSTALL/bin:$PATH"
-```
-
-### 2.2 Load Sample Data
-
-```bash
-./load_sample_data.sh
-```
-
-- Creates evaluation datasets in your MLflow experiment
-- Loads sample customer data for the demo
-
-### 2.3 Test Local Development Server
-
-```bash
-./watch.sh
-```
-
-- Starts both backend (port 8000) and frontend (port 3000) development servers
-- Visit [http://localhost:3000](http://localhost:3000) to verify the demo works locally
-
-- **Success criteria**:
-- [ ] You should see the email generation interface and be able to generate emails
-
-### ✅ Local Testing Checkpoint
-
-Verify your local setup:
-
-- [ ] Environment variables configured successfully
-- [ ] Sample data loaded without errors
-- [ ] Local server runs and demo interface loads
-- [ ] Can generate emails locally (test the core functionality)
-
----
-
-## 🌐 Phase 3: Deployment to Databricks Apps
-=======
   - Verify installation: Run `databricks --version` to confirm it's installed
 - [ ] **2. Authenticate with your workspace**
   - Run `databricks auth login` and follow the prompts
@@ -121,94 +45,11 @@
     cd mlflow-demo
     ./auto-setup.sh
     ```
->>>>>>> 884a2e91
 
 
 ### 🔧 Option B: Manual Setup
 
-<<<<<<< HEAD
-Your Databricks App needs specific permissions to access the the MLflow experiment and other resources that you have created in the first steps.
-
-#### Get Your App's Service Principal
-
-1. Go to your Databricks workspace → Compute → Apps
-2. Find your app and click on it
-3. Go to the **Authorization** tab
-4. Copy the **service principal name** (required for next steps)
-
-#### Grant Required Permissions
-
-**MLflow Experiment Access:**
-
-- [ ] Go to your MLflow experiment → Permissions tab
-- [ ] Grant **CAN MANAGE** (or higher) to your app's **service principal name**
-- [ ] This enables tracing and demo functionality
-
-**Unity Catalog Schema Access:**
-
-- [ ] Go to your Unity Catalog schema → Permissions tab
-- [ ] Grant **ALL PERMISSIONS** to your app's **service principal name**
-- [ ] Grant **MANAGE** to your app's **service principal name**
-- [ ] ⚠️ **Important**: You need BOTH permissions - ALL does not include MANAGE
-- [ ] This enables the prompt registry functionality
-
-**Model Serving Endpoint Access:**
-
-- [ ] Go the Databricks App
-- [ ] Click on **Edit**
-- [ ] Click **Next**
-- [ ] Click **Add Resource** and choose **Serving Endpoint**
-- [ ] Select your model serving endpoint (`databricks-claude-3-7-sonnet` unless you changed the model during the step above)
-- [ ] Press **Save**
-- [ ] This allows the app to call the LLM for email generation
-
-### 3.2 Deploy the Application
-
-```bash
-./deploy.sh
-```
-
-**This script will:**
-
-- Package your application code
-- Upload it to your Databricks App
-- Configure the necessary environment variables
-- Start the app in your Databricks workspace
-
-### 3.3 Verify Deployment
-
-After deployment completes:
-
-- [ ] Check that your app shows as **ACTIVE** in Databricks Apps
-- [ ] Visit your app URL (provided in deploy script output)
-- [ ] Test email generation functionality
-- [ ] Verify that traces appear in your MLflow experiment
-
-### ✅ Deployment Success
-
-Your demo is now live! You should be able to:
-
-- [ ] Access the app via the Databricks Apps URL
-- [ ] Generate emails using the deployed application
-- [ ] See traces and experiments in MLflow
-- [ ] Use all demo features (prompt registry, evaluation, etc.)
-
----
-
-## 🆘 Troubleshooting
-
-**Permission Issues:**
-
-- Verify your app's service principal has all required permissions
-- Check that you're using the correct schema name in your environment config
-
-**Local Development Issues:**
-
-- Ensure all prerequisites are completed before running installation commands
-- Check that your Databricks CLI is authenticated: `databricks auth login`
-=======
 **Estimated time: 10 minutes work + 10 minutes waiting for scripts to run**
->>>>>>> 884a2e91
 
 For step-by-step manual installation instructions, see **[MANUAL_SETUP.md](MANUAL_SETUP.md)**.
 
